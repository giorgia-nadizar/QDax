<div align="center">
<img src="docs/img/qdax_logo.png" alt="qdax_logo" width="140"></img>
</div>


# QDax: Accelerated Quality-Diversity

[![Documentation Status](https://readthedocs.org/projects/qdax/badge/?version=latest)](https://qdax.readthedocs.io/en/latest/?badge=latest)
![pytest](https://github.com/adaptive-intelligent-robotics/QDax/actions/workflows/ci.yaml/badge.svg?branch=main)
[![License: MIT](https://img.shields.io/badge/License-MIT-yellow.svg)](https://github.com/adaptive-intelligent-robotics/QDax/blob/main/LICENSE)
[![codecov](https://codecov.io/gh/adaptive-intelligent-robotics/QDax/branch/feat/add-codecov/graph/badge.svg)](https://codecov.io/gh/adaptive-intelligent-robotics/QDax)


QDax is a tool to accelerate Quality-Diversity (QD) and neuroevolution algorithms through hardware accelerators and massive parallelization. QD algorithms usually take days/weeks to run on large CPU clusters. With QDax, QD algorithms can now be run in minutes! ⏩ ⏩ 🕛

QDax has been developed as a research framework: it is flexible and easy to extend and build on and can be used for any problem setting. Get started with simple example and run a QD algorithm in minutes here! [![Open All Collab](https://colab.research.google.com/assets/colab-badge.svg)](https://colab.research.google.com/github/adaptive-intelligent-robotics/QDax/blob/main/examples/mapelites.ipynb)

- QDax [paper](https://arxiv.org/abs/2202.01258)
- QDax [documentation](https://qdax.readthedocs.io/en/latest/)


## Installation
QDax is available on PyPI and can be installed with:
```bash
pip install qdax
```

To install QDax with CUDA 12 support, use:
```bash
pip install qdax[cuda12]
```

Alternatively, the latest commit of QDax can be installed directly from source with:
```bash
pip install git+https://github.com/adaptive-intelligent-robotics/QDax.git@main
```
Installing QDax via ```pip``` installs a CPU-only version of JAX by default. To use QDax with NVidia GPUs, you must first install [CUDA, CuDNN, and JAX with GPU support](https://github.com/google/jax#installation).

However, we also provide and recommend using either Docker or conda environments to use the repository which by default provides GPU support. Detailed steps to do so are available in the [documentation](https://qdax.readthedocs.io/en/latest/installation/).

## Basic API Usage
For a full and interactive example to see how QDax works, we recommend starting with the tutorial-style [Colab notebook](./examples/mapelites.ipynb). It is an example of the MAP-Elites algorithm used to evolve a population of controllers on a chosen Brax environment (Walker by default).

However, a summary of the main API usage is provided below:
```python
import jax
import functools
from qdax.core.map_elites import MAPElites
from qdax.core.containers.mapelites_repertoire import compute_euclidean_centroids
from qdax.tasks.arm import arm_scoring_function
from qdax.core.emitters.mutation_operators import isoline_variation
from qdax.core.emitters.standard_emitters import MixingEmitter
from qdax.utils.metrics import default_qd_metrics

seed = 42
num_param_dimensions = 100  # num DoF arm
init_batch_size = 100
batch_size = 1024
num_iterations = 50
grid_shape = (100, 100)
min_param = 0.0
max_param = 1.0
min_descriptor = 0.0
max_descriptor = 1.0

# Init a random key
key = jax.random.key(seed)

# Init population of controllers
key, subkey = jax.random.split(key)
init_variables = jax.random.uniform(
    subkey,
    shape=(init_batch_size, num_param_dimensions),
    minval=min_param,
    maxval=max_param,
)

# Define emitter
variation_fn = functools.partial(
    isoline_variation,
    iso_sigma=0.05,
    line_sigma=0.1,
    minval=min_param,
    maxval=max_param,
)
mixing_emitter = MixingEmitter(
    mutation_fn=lambda x, y: (x, y),
    variation_fn=variation_fn,
    variation_percentage=1.0,
    batch_size=batch_size,
)

# Define a metrics function
metrics_fn = functools.partial(
    default_qd_metrics,
    qd_offset=0.0,
)

# Instantiate MAP-Elites
map_elites = MAPElites(
    scoring_function=arm_scoring_function,
    emitter=mixing_emitter,
    metrics_function=metrics_fn,
)

# Compute the centroids
centroids = compute_euclidean_centroids(
    grid_shape=grid_shape,
    minval=min_descriptor,
    maxval=max_descriptor,
)

# Initializes repertoire and emitter state
key, subkey = jax.random.split(key)
repertoire, emitter_state, metrics = map_elites.init(init_variables, centroids, subkey)
<<<<<<< HEAD
=======

# Jit the update function for faster iterations
update_fn = jax.jit(map_elites.update)
>>>>>>> f06dda34

# Run MAP-Elites loop
for i in range(num_iterations):
    key, subkey = jax.random.split(key)
<<<<<<< HEAD
    (repertoire, emitter_state, metrics,) = map_elites.update(
=======
    (repertoire, emitter_state, metrics,) = update_fn(
>>>>>>> f06dda34
        repertoire,
        emitter_state,
        subkey,
    )

# Get contents of repertoire
repertoire.genotypes, repertoire.fitnesses, repertoire.descriptors
```


## QDax core algorithms
QDax currently supports the following algorithms:


| Algorithm                                                                                                                     | Example                                                                                                                                                                                         |
|-------------------------------------------------------------------------------------------------------------------------------|-------------------------------------------------------------------------------------------------------------------------------------------------------------------------------------------------|
| [MAP-Elites](https://arxiv.org/abs/1504.04909)                                                                                | [![Open All Collab](https://colab.research.google.com/assets/colab-badge.svg)](https://colab.research.google.com/github/adaptive-intelligent-robotics/QDax/blob/main/examples/mapelites.ipynb)  |
| [AURORA](https://arxiv.org/abs/2106.05648)                                                                                | [![Open All Collab](https://colab.research.google.com/assets/colab-badge.svg)](https://colab.research.google.com/github/adaptive-intelligent-robotics/QDax/blob/main/examples/aurora.ipynb)  |
| [CVT MAP-Elites](https://arxiv.org/abs/1610.05729)                                                                            | [![Open All Collab](https://colab.research.google.com/assets/colab-badge.svg)](https://colab.research.google.com/github/adaptive-intelligent-robotics/QDax/blob/main/examples/mapelites.ipynb)  |
| [Policy Gradient Assisted MAP-Elites (PGA-ME)](https://hal.archives-ouvertes.fr/hal-03135723v2/file/PGA_MAP_Elites_GECCO.pdf) | [![Open All Collab](https://colab.research.google.com/assets/colab-badge.svg)](https://colab.research.google.com/github/adaptive-intelligent-robotics/QDax/blob/main/examples/pgame.ipynb)      |
| [DCRL-ME](https://arxiv.org/abs/2401.08632)                                                                                   | [![Open All Collab](https://colab.research.google.com/assets/colab-badge.svg)](https://colab.research.google.com/github/adaptive-intelligent-robotics/QDax/blob/main/examples/dcrlme.ipynb)     |
| [QDPG](https://arxiv.org/abs/2006.08505)                                                                                      | [![Open All Collab](https://colab.research.google.com/assets/colab-badge.svg)](https://colab.research.google.com/github/adaptive-intelligent-robotics/QDax/blob/main/examples/qdpg.ipynb)       |
| [CMA-ME](https://arxiv.org/pdf/1912.02400.pdf)                                                                                | [![Open All Collab](https://colab.research.google.com/assets/colab-badge.svg)](https://colab.research.google.com/github/adaptive-intelligent-robotics/QDax/blob/main/examples/cmame.ipynb)      |
| [OMG-MEGA](https://arxiv.org/abs/2106.03894)                                                                                  | [![Open All Collab](https://colab.research.google.com/assets/colab-badge.svg)](https://colab.research.google.com/github/adaptive-intelligent-robotics/QDax/blob/main/examples/omgmega.ipynb)    |
| [CMA-MEGA](https://arxiv.org/abs/2106.03894)                                                                                  | [![Open All Collab](https://colab.research.google.com/assets/colab-badge.svg)](https://colab.research.google.com/github/adaptive-intelligent-robotics/QDax/blob/main/examples/cmamega.ipynb)    |
| [Multi-Objective MAP-Elites (MOME)](https://arxiv.org/abs/2202.03057)                                                         | [![Open All Collab](https://colab.research.google.com/assets/colab-badge.svg)](https://colab.research.google.com/github/adaptive-intelligent-robotics/QDax/blob/main/examples/mome.ipynb)       |
| [MAP-Elites Evolution Strategies (MEES)](https://dl.acm.org/doi/pdf/10.1145/3377930.3390217)                                  | [![Open All Collab](https://colab.research.google.com/assets/colab-badge.svg)](https://colab.research.google.com/github/adaptive-intelligent-robotics/QDax/blob/main/examples/mees.ipynb)       |
| [MAP-Elites PBT (ME-PBT)](https://openreview.net/forum?id=CBfYffLqWqb)                                                        | [![Open All Collab](https://colab.research.google.com/assets/colab-badge.svg)](https://colab.research.google.com/github/adaptive-intelligent-robotics/QDax/blob/main/examples/me_sac_pbt.ipynb) |
| [MAP-Elites Low-Spread (ME-LS)](https://dl.acm.org/doi/abs/10.1145/3583131.3590433)                                           | [![Open All Collab](https://colab.research.google.com/assets/colab-badge.svg)](https://colab.research.google.com/github/adaptive-intelligent-robotics/QDax/blob/main/examples/mels.ipynb)      |


## QDax baseline algorithms
The QDax library also provides implementations for some useful baseline algorithms:

| Algorithm  | Example |
| --- | --- |
| [DIAYN](https://arxiv.org/abs/1802.06070) | [![Open All Collab](https://colab.research.google.com/assets/colab-badge.svg)](https://colab.research.google.com/github/adaptive-intelligent-robotics/QDax/blob/main/examples/diayn.ipynb) |
| [DADS](https://arxiv.org/abs/1907.01657) | [![Open All Collab](https://colab.research.google.com/assets/colab-badge.svg)](https://colab.research.google.com/github/adaptive-intelligent-robotics/QDax/blob/main/examples/dads.ipynb) |
| [SMERL](https://arxiv.org/abs/2010.14484) | [![Open All Collab](https://colab.research.google.com/assets/colab-badge.svg)](https://colab.research.google.com/github/adaptive-intelligent-robotics/QDax/blob/main/examples/smerl.ipynb) |
| [NSGA2](https://ieeexplore.ieee.org/document/996017) | [![Open All Collab](https://colab.research.google.com/assets/colab-badge.svg)](https://colab.research.google.com/github/adaptive-intelligent-robotics/QDax/blob/main/examples/nsga2_spea2.ipynb) |
| [SPEA2](https://www.semanticscholar.org/paper/SPEA2%3A-Improving-the-strength-pareto-evolutionary-Zitzler-Laumanns/b13724cb54ae4171916f3f969d304b9e9752a57f) | [![Open All Collab](https://colab.research.google.com/assets/colab-badge.svg)](https://colab.research.google.com/github/adaptive-intelligent-robotics/QDax/blob/main/examples/nsga2_spea2.ipynb) |
| [Population Based Training (PBT)](https://arxiv.org/abs/1711.09846)                                                           | [![Open All Collab](https://colab.research.google.com/assets/colab-badge.svg)](https://colab.research.google.com/github/adaptive-intelligent-robotics/QDax/blob/main/examples/sac_pbt.ipynb)    |

## QDax Tasks
The QDax library also provides numerous implementations for several standard Quality-Diversity tasks.

All those implementations, and their descriptions are provided in the [tasks directory](./qdax/tasks).

## Contributing
Issues and contributions are welcome. Please refer to the [contribution guide](https://qdax.readthedocs.io/en/latest/guides/CONTRIBUTING/) in the documentation for more details.

## Related Projects
- [EvoJAX: Hardware-Accelerated Neuroevolution](https://github.com/google/evojax). EvoJAX is a scalable, general purpose, hardware-accelerated neuroevolution toolkit. [Paper](https://arxiv.org/abs/2202.05008)
- [evosax: JAX-Based Evolution Strategies](https://github.com/RobertTLange/evosax)

## Citing QDax
If you use QDax in your research and want to cite it in your work, please use:
```
@article{chalumeau2024qdax,
  title={Qdax: A library for quality-diversity and population-based algorithms with hardware acceleration},
  author={Chalumeau, Felix and Lim, Bryan and Boige, Raphael and Allard, Maxime and Grillotti, Luca and Flageat, Manon and Mac{\'e}, Valentin and Richard, Guillaume and Flajolet, Arthur and Pierrot, Thomas and others},
  journal={Journal of Machine Learning Research},
  volume={25},
  number={108},
  pages={1--16},
  year={2024}
}
```

## Contributors

QDax was developed and is maintained by the [Adaptive & Intelligent Robotics Lab (AIRL)](https://www.imperial.ac.uk/adaptive-intelligent-robotics/) and [InstaDeep](https://www.instadeep.com/).

<div align="center">
<img align="center" src="docs/img/AIRL_logo.png" alt="AIRL_Logo" width="220"/> <img align="center" src="docs/img/instadeep_logo.png" alt="InstaDeep_Logo" width="220"/>
</div>

<div align="center">
<a href="https://github.com/limbryan" title="Bryan Lim"><img src="https://github.com/limbryan.png" height="auto" width="50" style="border-radius:50%"></a>
<a href="https://github.com/maxiallard" title="Maxime Allard"><img src="https://github.com/maxiallard.png" height="auto" width="50" style="border-radius:50%"></a>
<a href="https://github.com/Lookatator" title="Luca Grilloti"><img src="https://github.com/Lookatator.png" height="auto" width="50" style="border-radius:50%"></a>
<a href="https://github.com/manon-but-yes" title="Manon Flageat"><img src="https://github.com/manon-but-yes.png" height="auto" width="50" style="border-radius:50%"></a>
<a href="https://github.com/maxencefaldor" title="Maxence Faldor"><img src="https://github.com/maxencefaldor.png" height="auto" width="50" style="border-radius:50%"></a>
<a href="https://github.com/hannah-jan" title="Hannah Janmohamed"><img src="https://github.com/hannah-jan.png" height="auto" width="50" style="border-radius:50%"></a>
<a href="https://github.com/LisaCoiffard" title="Lisa Coiffard"><img src="https://github.com/LisaCoiffard.png" height="auto" width="50" style="border-radius:50%"></a>
<a href="https://github.com/Aneoshun" title="Antoine Cully"><img src="https://github.com/Aneoshun.png" height="auto" width="50" style="border-radius:50%"></a>
<a href="https://github.com/felixchalumeau" title="Felix Chalumeau"><img src="https://github.com/felixchalumeau.png" height="auto" width="50" style="border-radius:50%"></a>
<a href="https://github.com/ranzenTom" title="Thomas Pierrot"><img src="https://github.com/ranzenTom.png" height="auto" width="50" style="border-radius:50%"></a>
<a href="https://github.com/Egiob" title="Raphael Boige"><img src="https://github.com/Egiob.png" height="auto" width="50" style="border-radius:50%"></a>
<a href="https://github.com/valentinmace" title="Valentin Mace"><img src="https://github.com/valentinmace.png" height="auto" width="50" style="border-radius:50%"></a>
<a href="https://github.com/GRichard513" title="Guillaume Richard"><img src="https://github.com/GRichard513.png" height="auto" width="50" style="border-radius:50%"></a>
<a href="https://github.com/flajolet" title="Arthur Flajolet"><img src="https://github.com/flajolet.png" height="auto" width="50" style="border-radius:50%"></a>
<a href="https://github.com/remidebette" title="Rémi Debette"><img src="https://github.com/remidebette.png" height="auto" width="50" style="border-radius:50%"></a>
</div><|MERGE_RESOLUTION|>--- conflicted
+++ resolved
@@ -113,21 +113,15 @@
 # Initializes repertoire and emitter state
 key, subkey = jax.random.split(key)
 repertoire, emitter_state, metrics = map_elites.init(init_variables, centroids, subkey)
-<<<<<<< HEAD
-=======
 
 # Jit the update function for faster iterations
 update_fn = jax.jit(map_elites.update)
->>>>>>> f06dda34
 
 # Run MAP-Elites loop
 for i in range(num_iterations):
     key, subkey = jax.random.split(key)
-<<<<<<< HEAD
-    (repertoire, emitter_state, metrics,) = map_elites.update(
-=======
+
     (repertoire, emitter_state, metrics,) = update_fn(
->>>>>>> f06dda34
         repertoire,
         emitter_state,
         subkey,
