{
 "cells": [
  {
   "cell_type": "code",
   "execution_count": null,
   "metadata": {},
   "outputs": [],
   "source": [
    "from IPython.display import clear_output\n",
    "\n",
    "try:\n",
    "    import qdax\n",
    "except:\n",
    "    print(\"QDax not found. Installing...\")\n",
    "    !pip install qdax[cuda12]\n",
    "    import qdax\n",
    "\n",
    "clear_output()"
   ]
  },
  {
   "cell_type": "code",
   "execution_count": null,
   "metadata": {},
   "outputs": [],
   "source": [
    "import functools\n",
    "import time\n",
    "from typing import Optional, Tuple\n",
    "\n",
    "import jax\n",
    "import jax.numpy as jnp\n",
    "\n",
    "import optax\n",
    "from brax.v1.io import html\n",
    "from IPython.display import HTML\n",
    "from tqdm import tqdm\n",
    "\n",
    "import qdax.tasks.brax.v1 as environments\n",
    "from qdax.baselines.sac_pbt import PBTSAC, PBTSacConfig, PBTSacTrainingState\n",
    "from qdax.core.containers.mapelites_repertoire import compute_cvt_centroids\n",
    "from qdax.core.distributed_map_elites import DistributedMAPElites\n",
    "from qdax.core.emitters.pbt_me_emitter import PBTEmitter, PBTEmitterConfig\n",
    "from qdax.core.emitters.pbt_variation_operators import sac_pbt_variation_fn\n",
    "from qdax.custom_types import Descriptor, ExtraScores, Fitness, Genotype, RNGKey\n",
    "from qdax.utils.metrics import CSVLogger, default_qd_metrics\n",
    "from qdax.utils.plotting import plot_map_elites_results"
   ]
  },
  {
   "cell_type": "code",
   "execution_count": null,
   "metadata": {},
   "outputs": [],
   "source": [
    "jax.config.update(\"jax_platform_name\", \"cpu\")"
   ]
  },
  {
   "cell_type": "code",
   "execution_count": null,
   "metadata": {},
   "outputs": [],
   "source": [
    "# Get devices (change gpu by tpu if needed)\n",
    "devices = jax.devices('gpu')\n",
    "num_devices = len(devices)\n",
    "print(f\"Detected the following {num_devices} device(s): {devices}\")"
   ]
  },
  {
   "cell_type": "code",
   "execution_count": null,
   "metadata": {},
   "outputs": [],
   "source": [
    "env_name = \"anttrap\"\n",
    "\n",
    "seed = 0\n",
    "\n",
    "# SAC config\n",
    "batch_size = 256\n",
    "episode_length = 1000\n",
    "tau = 0.005\n",
    "alpha_init = 1.0\n",
    "critic_hidden_layer_size = (256, 256) \n",
    "policy_hidden_layer_size = (256, 256) \n",
    "fix_alpha = False\n",
    "normalize_observations = False\n",
    "\n",
    "# Emitter config\n",
    "buffer_size = 100000\n",
    "pg_population_size_per_device = 10\n",
    "ga_population_size_per_device = 30\n",
    "num_training_iterations = 10000\n",
    "env_batch_size = 250\n",
    "grad_updates_per_step = 1.0\n",
    "iso_sigma = 0.005\n",
    "line_sigma = 0.05\n",
    "\n",
    "fraction_best_to_replace_from = 0.1\n",
    "fraction_to_replace_from_best = 0.2\n",
    "fraction_to_replace_from_samples = 0.4\n",
    "\n",
    "eval_env_batch_size = 1\n",
    "\n",
    "# MAP-Elites config\n",
    "num_init_cvt_samples = 50000\n",
    "num_centroids = 128\n",
    "log_period = 1\n",
    "num_loops = 10"
   ]
  },
  {
   "cell_type": "code",
   "execution_count": null,
   "metadata": {},
   "outputs": [],
   "source": [
    "# Initialize environments\n",
    "env = environments.create(\n",
    "    env_name=env_name,\n",
    "    batch_size=env_batch_size * pg_population_size_per_device,\n",
    "    episode_length=episode_length,\n",
    "    auto_reset=True,\n",
    ")\n",
    "\n",
    "eval_env = environments.create(\n",
    "    env_name=env_name,\n",
    "    batch_size=eval_env_batch_size,\n",
    "    episode_length=episode_length,\n",
    "    auto_reset=True,\n",
    ")"
   ]
  },
  {
   "cell_type": "code",
   "execution_count": null,
   "metadata": {},
   "outputs": [],
   "source": [
    "min_descriptor, max_descriptor = env.descriptor_limits"
   ]
  },
  {
   "cell_type": "code",
   "execution_count": null,
   "metadata": {},
   "outputs": [],
   "source": [
    "key = jax.random.key(seed)\n",
    "\n",
    "key, subkey_1, subkey_2 = jax.random.split(key, 3)\n",
    "env_states = jax.jit(env.reset)(rng=subkey_1)\n",
    "eval_env_first_states = jax.jit(eval_env.reset)(rng=subkey_2)"
   ]
  },
  {
   "cell_type": "code",
   "execution_count": null,
   "metadata": {},
   "outputs": [],
   "source": [
    "# get agent\n",
    "config = PBTSacConfig(\n",
    "    batch_size=batch_size,\n",
    "    episode_length=episode_length,\n",
    "    tau=tau,\n",
    "    normalize_observations=normalize_observations,\n",
    "    alpha_init=alpha_init,\n",
    "    critic_hidden_layer_size=critic_hidden_layer_size,\n",
    "    policy_hidden_layer_size=policy_hidden_layer_size,\n",
    "    fix_alpha=fix_alpha,\n",
    ")\n",
    "\n",
    "agent = PBTSAC(config=config, action_size=env.action_size)"
   ]
  },
  {
   "cell_type": "code",
   "execution_count": null,
   "metadata": {},
   "outputs": [],
   "source": [
    "# init emitter\n",
    "emitter_config = PBTEmitterConfig(\n",
    "    buffer_size=buffer_size,\n",
    "    num_training_iterations=num_training_iterations // env_batch_size,\n",
    "    env_batch_size=env_batch_size,\n",
    "    grad_updates_per_step=grad_updates_per_step,\n",
    "    pg_population_size_per_device=pg_population_size_per_device,\n",
    "    ga_population_size_per_device=ga_population_size_per_device,\n",
    "    num_devices=num_devices,\n",
    "    fraction_best_to_replace_from=fraction_best_to_replace_from,\n",
    "    fraction_to_replace_from_best=fraction_to_replace_from_best,\n",
    "    fraction_to_replace_from_samples=fraction_to_replace_from_samples,\n",
    "    fraction_sort_exchange=0.1,\n",
    ")"
   ]
  },
  {
   "cell_type": "code",
   "execution_count": null,
   "metadata": {},
   "outputs": [],
   "source": [
    "variation_fn = functools.partial(\n",
    "    sac_pbt_variation_fn, iso_sigma=iso_sigma, line_sigma=line_sigma\n",
    ")"
   ]
  },
  {
   "cell_type": "code",
   "execution_count": null,
   "metadata": {},
   "outputs": [],
   "source": [
    "emitter = PBTEmitter(\n",
    "    pbt_agent=agent,\n",
    "    config=emitter_config,\n",
    "    env=env,\n",
    "    variation_fn=variation_fn,\n",
    ")"
   ]
  },
  {
   "cell_type": "code",
   "execution_count": null,
   "metadata": {},
   "outputs": [],
   "source": [
    "# get scoring function\n",
    "descriptor_extraction_fn = environments.descriptor_extractor[env_name]\n",
    "eval_policy = agent.get_eval_qd_fn(eval_env, descriptor_extraction_fn=descriptor_extraction_fn)\n",
    "\n",
    "\n",
    "def scoring_function(genotypes, key):\n",
    "    population_size = jax.tree.leaves(genotypes)[0].shape[0]\n",
<<<<<<< HEAD
    "    first_states = jax.tree_map(\n",
=======
    "    first_states = jax.tree.map(\n",
>>>>>>> f06dda34
    "        lambda x: jnp.expand_dims(x, axis=0), eval_env_first_states\n",
    "    )\n",
    "    first_states = jax.tree.map(\n",
    "        lambda x: jnp.repeat(x, population_size, axis=0), first_states\n",
    "    )\n",
    "    population_returns, population_descriptors, _, _ = eval_policy(genotypes, first_states)\n",
    "    return population_returns, population_descriptors, {}"
   ]
  },
  {
   "cell_type": "code",
   "execution_count": null,
   "metadata": {},
   "outputs": [],
   "source": [
    "# Get minimum reward value to make sure qd_score are positive\n",
    "reward_offset = environments.reward_offset[env_name]\n",
    "\n",
    "# Define a metrics function\n",
    "metrics_function = functools.partial(\n",
    "    default_qd_metrics,\n",
    "    qd_offset=reward_offset * episode_length,\n",
    ")\n",
    "\n",
    "# Get the MAP-Elites algorithm\n",
    "map_elites = DistributedMAPElites(\n",
    "    scoring_function=scoring_function,\n",
    "    emitter=emitter,\n",
    "    metrics_function=metrics_function,\n",
    ")"
   ]
  },
  {
   "cell_type": "code",
   "execution_count": null,
   "metadata": {},
   "outputs": [],
   "source": [
    "key, subkey = jax.random.split(key)\n",
    "centroids = compute_cvt_centroids(\n",
    "    num_descriptors=env.descriptor_length,\n",
    "    num_init_cvt_samples=num_init_cvt_samples,\n",
    "    num_centroids=num_centroids,\n",
    "    minval=min_descriptor,\n",
    "    maxval=max_descriptor,\n",
    "    key=subkey,\n",
    ")"
   ]
  },
  {
   "cell_type": "code",
   "execution_count": null,
   "metadata": {},
   "outputs": [],
   "source": [
    "key, *keys = jax.random.split(key, num=1 + num_devices)\n",
    "keys = jnp.stack(keys)"
   ]
  },
  {
   "cell_type": "code",
   "execution_count": null,
   "metadata": {},
   "outputs": [],
   "source": [
    "# get the initial training states and replay buffers\n",
    "agent_init_fn = agent.get_init_fn(\n",
    "    population_size=pg_population_size_per_device + ga_population_size_per_device,\n",
    "    action_size=env.action_size,\n",
    "    observation_size=env.observation_size,\n",
    "    buffer_size=buffer_size,\n",
    ")\n",
    "\n",
    "# Need to convert to PRNGKey because of github.com/jax-ml/jax/issues/23647\n",
    "keys = jax.random.key_data(keys)\n",
    "\n",
    "training_states, _ = jax.pmap(agent_init_fn, axis_name=\"p\", devices=devices)(keys)"
   ]
  },
  {
   "cell_type": "code",
   "execution_count": null,
   "metadata": {},
   "outputs": [],
   "source": [
    "# empty optimizers states to avoid too heavy repertories\n",
    "training_states = jax.pmap(\n",
    "    jax.vmap(training_states.__class__.empty_optimizers_states),\n",
    "    axis_name=\"p\",\n",
    "    devices=devices,\n",
    ")(training_states)\n",
    "\n",
    "# initialize map-elites\n",
    "repertoire, emitter_state, init_metrics = map_elites.get_distributed_init_fn(\n",
    "    devices=devices, centroids=centroids\n",
    ")(genotypes=training_states, key=keys)"
   ]
  },
  {
   "cell_type": "code",
   "execution_count": null,
   "metadata": {},
   "outputs": [],
   "source": [
    "update_fn = map_elites.get_distributed_update_fn(\n",
    "    num_iterations=log_period, devices=devices\n",
    ")"
   ]
  },
  {
   "cell_type": "code",
   "execution_count": null,
   "metadata": {},
   "outputs": [],
   "source": [
    "env_step_multiplier = (\n",
    "    (pg_population_size_per_device + ga_population_size_per_device)\n",
    "    * eval_env_batch_size\n",
    "    * episode_length\n",
    "    + num_training_iterations * pg_population_size_per_device\n",
    ") * num_devices"
   ]
  },
  {
   "cell_type": "code",
   "execution_count": null,
   "metadata": {},
   "outputs": [],
   "source": [
    "all_metrics = {}\n",
    "\n",
    "# Log init_metrics\n",
    "for _key, _value in init_metrics.items():\n",
    "    all_metrics[_key] = _value\n",
    "\n",
    "for i in tqdm(range(num_loops // log_period), total=num_loops // log_period):\n",
    "    start_time = time.time()\n",
    "\n",
    "    repertoire, emitter_state, metrics = update_fn(\n",
    "        repertoire, emitter_state, keys\n",
    "    )\n",
    "    metrics_cpu = jax.tree.map(\n",
    "        lambda x: jax.device_put(x, jax.devices(\"cpu\")[0])[0], metrics\n",
    "    )\n",
    "    timelapse = time.time() - start_time\n",
    "\n",
    "    # log metrics\n",
    "    for k, v in metrics_cpu.items():\n",
    "        # take all values\n",
    "        if k in all_metrics.keys():\n",
    "            all_metrics[k] = jnp.concatenate([all_metrics[k], v])\n",
    "        else:\n",
    "            all_metrics[k] = v"
   ]
  },
  {
   "cell_type": "code",
   "execution_count": null,
   "metadata": {
    "tags": []
   },
   "outputs": [],
   "source": [
    "# Create the performance evolution plots and visualize final grid\n",
    "repertoire_cpu = jax.tree.map(\n",
    "    lambda x: jax.device_put(x, jax.devices(\"cpu\")[0])[0], repertoire\n",
    ")\n",
    "num_loops_with_init = num_loops + 1\n",
    "env_steps = (jnp.arange(num_loops_with_init) + 1) * env_step_multiplier\n",
    "\n",
    "fig, axes = plot_map_elites_results(\n",
    "    env_steps=env_steps,\n",
    "    metrics=all_metrics,\n",
    "    repertoire=repertoire_cpu,\n",
    "    min_descriptor=min_descriptor,\n",
    "    max_descriptor=max_descriptor,\n",
    ")"
   ]
  },
  {
   "cell_type": "markdown",
   "metadata": {},
   "source": [
    "### Visualize learnt behaviors"
   ]
  },
  {
   "cell_type": "code",
   "execution_count": null,
   "metadata": {},
   "outputs": [],
   "source": [
    "# Evaluate best individual of the repertoire\n",
    "best_idx = jnp.argmax(repertoire_cpu.fitnesses)\n",
    "best_fitness = jnp.max(repertoire_cpu.fitnesses)\n",
    "best_descriptor = repertoire_cpu.descriptors[best_idx]"
   ]
  },
  {
   "cell_type": "code",
   "execution_count": null,
   "metadata": {},
   "outputs": [],
   "source": [
    "repertoire_cpu.descriptors.shape"
   ]
  },
  {
   "cell_type": "code",
   "execution_count": null,
   "metadata": {},
   "outputs": [],
   "source": [
    "# Evaluate agent that goes the further on the y-axis\n",
    "# best_idx = jnp.argmax(repertoire.descriptors[:, 0])\n",
    "# best_fitness = repertoire.fitnesses[best_idx]\n",
    "# best_descriptor = repertoire.descriptors[best_idx]"
   ]
  },
  {
   "cell_type": "code",
   "execution_count": null,
   "metadata": {},
   "outputs": [],
   "source": [
    "print(\n",
    "    f\"Fitness of the selected agent: {best_fitness:.2f}\\n\",\n",
    "    f\"Descriptor of the selected agent: {best_descriptor}\\n\",\n",
    "    f\"Index in the repertoire of this individual: {best_idx}\\n\",\n",
    ")"
   ]
  },
  {
   "cell_type": "code",
   "execution_count": null,
   "metadata": {},
   "outputs": [],
   "source": [
    "env = environments.create(env_name, episode_length=episode_length)"
   ]
  },
  {
   "cell_type": "code",
   "execution_count": null,
   "metadata": {},
   "outputs": [],
   "source": [
    "play_step_fn = jax.pmap(\n",
    "    functools.partial(agent.play_step_fn, env=env, deterministic=True, evaluation=True),\n",
    "    axis_name=\"p\",\n",
    "    devices=devices[:1],\n",
    ")"
   ]
  },
  {
   "cell_type": "code",
   "execution_count": null,
   "metadata": {},
   "outputs": [],
   "source": [
    "training_state = jax.tree.map(lambda x: x[best_idx], repertoire_cpu.genotypes)"
   ]
  },
  {
   "cell_type": "code",
   "execution_count": null,
   "metadata": {},
   "outputs": [],
   "source": [
    "rollout = []\n",
    "key, subkey = jax.random.split(key)\n",
    "env_state = jax.jit(env.reset)(rng=subkey)\n",
    "\n",
<<<<<<< HEAD
    "training_state, env_state = jax.tree_map(\n",
=======
    "training_state, env_state = jax.tree.map(\n",
>>>>>>> f06dda34
    "    lambda x: jnp.expand_dims(x, axis=0), (training_state, env_state)\n",
    ")\n",
    "\n",
    "for _ in range(episode_length):\n",
    "\n",
    "    rollout.append(env_state)\n",
    "    env_state, training_state, _ = play_step_fn(env_state, training_state)\n",
    "\n",
    "print(f\"The trajectory of this individual contains {len(rollout)} transitions.\")"
   ]
  },
  {
   "cell_type": "code",
   "execution_count": null,
   "metadata": {},
   "outputs": [],
   "source": [
    "rollout = [\n",
    "    jax.tree.map(lambda x: jax.device_put(x[0], jax.devices(\"cpu\")[0]), env_state)\n",
    "    for env_state in rollout\n",
    "]"
   ]
  },
  {
   "cell_type": "code",
   "execution_count": null,
   "metadata": {},
   "outputs": [],
   "source": [
    "HTML(html.render(env.sys, [s.qp for s in rollout[:episode_length]]))"
   ]
  },
  {
   "cell_type": "code",
   "execution_count": null,
   "metadata": {},
   "outputs": [],
   "source": []
  }
 ],
 "metadata": {
  "kernelspec": {
   "display_name": "venv",
   "language": "python",
   "name": "python3"
  },
  "language_info": {
   "codemirror_mode": {
    "name": "ipython",
    "version": 3
   },
   "file_extension": ".py",
   "mimetype": "text/x-python",
   "name": "python",
   "nbconvert_exporter": "python",
   "pygments_lexer": "ipython3",
   "version": "3.10.12"
  }
 },
 "nbformat": 4,
 "nbformat_minor": 4
}<|MERGE_RESOLUTION|>--- conflicted
+++ resolved
@@ -236,11 +236,7 @@
     "\n",
     "def scoring_function(genotypes, key):\n",
     "    population_size = jax.tree.leaves(genotypes)[0].shape[0]\n",
-<<<<<<< HEAD
-    "    first_states = jax.tree_map(\n",
-=======
     "    first_states = jax.tree.map(\n",
->>>>>>> f06dda34
     "        lambda x: jnp.expand_dims(x, axis=0), eval_env_first_states\n",
     "    )\n",
     "    first_states = jax.tree.map(\n",
@@ -514,11 +510,7 @@
     "key, subkey = jax.random.split(key)\n",
     "env_state = jax.jit(env.reset)(rng=subkey)\n",
     "\n",
-<<<<<<< HEAD
-    "training_state, env_state = jax.tree_map(\n",
-=======
     "training_state, env_state = jax.tree.map(\n",
->>>>>>> f06dda34
     "    lambda x: jnp.expand_dims(x, axis=0), (training_state, env_state)\n",
     ")\n",
     "\n",
